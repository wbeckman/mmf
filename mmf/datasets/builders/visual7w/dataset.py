--- conflicted
+++ resolved
@@ -121,11 +121,7 @@
     #     current_sample.targets = targets
     #     return current_sample
 
-<<<<<<< HEAD
     def __getitem__(self, idx):
-=======
-        max_region_num = 200
->>>>>>> 4129a852
         sample_info = self.annotation_db[idx]
         features_data = self.features_db[idx]
         multiple_choice_idx = torch.from_numpy(np.array(sample_info["mc_idx"]))
@@ -176,29 +172,21 @@
         ref_box = sample_info["refBox"]
         # given the mix boxes, and ref_box, calculate the overlap.
         targets = self.iou(
-<<<<<<< HEAD
             torch.tensor(gt_boxes[:, :4]).float(), torch.tensor([ref_box]).float()
         ).squeeze()
-=======
-            torch.tensor(mix_boxes[:, :4]).float(), torch.tensor([ref_box]).float()
-        )
->>>>>>> 4129a852
         targets[targets < 0.5] = 0
         targets = targets[101:]
         targets = targets[multiple_choice_idx]
 
-<<<<<<< HEAD
-        #targets = torch.tensor(np.argmax(targets, axis=0)[0], dtype=torch.long)
-=======
         mix_boxes_pad = np.zeros((max_region_num, 4))
         mix_features_pad = np.zeros((max_region_num, 2048))
 
+        #targets = torch.tensor(np.argmax(targets, axis=0)[0], dtype=torch.long)
         mix_boxes_pad[:mix_num_boxes] = mix_boxes[:mix_num_boxes]
         mix_features_pad[:mix_num_boxes] = mix_features[:mix_num_boxes]
 
         text_processor_argument = {"text": sample_info["caption"]}
         processed_question = self.text_processor(text_processor_argument)
->>>>>>> 4129a852
 
         current_sample = Sample()
         current_sample.image_feature_0 = torch.tensor(mix_features_pad, dtype=torch.float32)
